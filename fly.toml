--- conflicted
+++ resolved
@@ -1,44 +1,20 @@
-<<<<<<< HEAD
-# ./fly.toml (in the project root)
-
-app = 'ai-data-analyst-backend-app'
-=======
-# fly.toml app configuration file generated for ai-data-analyst-bhdngg on 2025-08-14T22:29:55Z
+# fly.toml app configuration file generated for ai-dataanalyst on 2025-08-14T21:52:35Z
 #
 # See https://fly.io/docs/reference/configuration/ for information about how to use this file.
 #
 
-app = 'ai-data-analyst-bhdngg'
->>>>>>> 2738aec3
+app = 'ai-dataanalyst'
 primary_region = 'ams'
 
 [build]
 
-<<<<<<< HEAD
-# This was [http_service] before, now we use [services] for more control
-[services]
-  [[services.ports]]
-    port = 80
-    handlers = ["http"]
-    force_https = true
-
-  [[services.ports]]
-    port = 443
-    handlers = ["tls", "http"]
-
-  [services.concurrency]
-    type = "connections"
-    hard_limit = 25
-    soft_limit = 20
-=======
 [http_service]
-  internal_port = 8080
+  internal_port = 8000
   force_https = true
   auto_stop_machines = 'stop'
   auto_start_machines = true
   min_machines_running = 0
   processes = ['app']
->>>>>>> 2738aec3
 
 [[vm]]
   memory = '1gb'
